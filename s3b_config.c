--- conflicted
+++ resolved
@@ -1384,74 +1384,6 @@
         break;
     }
 
-<<<<<<< HEAD
-=======
-    /* Check whether already mounted */
-    if (!config.test && !config.erase && !config.reset) {
-        int s3_mount_token;
-        int file_mount_token;
-
-        /* get s3 mount token */
-        config.http_io.debug = config.debug;
-        config.http_io.quiet = config.quiet;
-        config.http_io.log = config.log;
-        if ((s3b = http_io_create(&config.http_io)) == NULL)
-            err(1, "http_io_create");
-        r = (*s3b->set_mounted)(s3b, &s3_mount_token, -1);
-        (*s3b->destroy)(s3b);
-        if (r != 0) {
-            errno = r;
-            err(1, "error reading mounted flag");
-        }
-
-        /* get cache file header mount token */
-        if ((r = s3b_dcache_get_mount_token(config.block_cache.cache_file, &file_mount_token)) != 0) {
-            errx(1, "error reading mount token from cache file (%u)", r);
-        }
-
-        /* either mount token can be 0 (not mounted) or
-         * non-zero (mounted with that value).
-         *
-         * If both are 0 (clean unmount) proceed with mount
-         *
-         * If --blockCacheFlushWritableOnStartup is specified
-         * and the values are the same, we have the corresponding
-         * cache file for the last mount. Proceed with mount
-         * and cache writeback.
-         *
-         * If --blockCacheFlushWritableOnStartup specified
-         * and the values are different, we have a dirty cache
-         * which wasn't used the last time s3 was mounted. This
-         * is not recoverable. Fail.
-         *
-         * If --blockCacheFlushWritableOnStartup NOT specified
-         * then fail unless --force (previous behaviour).
-         *
-         */
-        if (s3_mount_token || file_mount_token) {
-            if (config.block_cache.flush_writable_on_startup) {
-                if (file_mount_token == s3_mount_token) {
-                    if (!config.quiet)
-                        warnx("recovering from unclean shutdown: dirty blocks in cache file will be written back to S3");
-                    config.block_cache.perform_flush = 1;
-                } else {
-                    errx(1, "mount token mismatch (%u != %u): dirty blocks in cache file not recoverable\n"
-                            "remount without --blockCacheFlushWritableOnStartup and with --force to repair\n"
-                            "WARNING: dirty blocks in cache will be LOST",
-                            file_mount_token, s3_mount_token);
-                }
-            } else {
-                if (!config.force)
-                    errx(1, "error: %s appears to be already mounted", config.description);
-                if (!config.quiet) {
-                    warnx("warning: filesystem appears already mounted but you said `--force'\n"
-                      " so I'll proceed anyway even though your data may get corrupted.\n");
-                }
-            }
-        }
-    }
-
->>>>>>> dd11b24f
     /* Check computed block and file sizes */
     if (config.block_size != (1 << (ffs(config.block_size) - 1))) {
         warnx("block size must be a power of 2");
@@ -1601,8 +1533,11 @@
                     warnx("cache file `%s' mount token mismatch (disk:0x%08x != s3:0x%08x)",
                       config.block_cache.cache_file, cache_mount_token, mount_token);
                     conflict = 1;
-                } else if (config.block_cache.recover_dirty_blocks)
+                } else if (config.block_cache.recover_dirty_blocks) {
+                    if (!config.quiet)
+                        warnx("recovering from unclean shutdown: dirty blocks in cache file will be written back to S3");
                     config.block_cache.perform_flush = 1;
+                }
             } else
                 conflict = mount_token != 0;
         } else
